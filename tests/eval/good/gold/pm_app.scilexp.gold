--- conflicted
+++ resolved
@@ -1,9 +1,5 @@
 (False),
 { [y -> (False)],
-<<<<<<< HEAD
   [x -> (True)],
   [andb -> <closure>] }
-=======
-  [x -> (True)] }
-Gas remaining: 4001744
->>>>>>> 32f75721
+Gas remaining: 4001744