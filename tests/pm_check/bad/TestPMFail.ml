(*
  This file is part of scilla.

  Copyright (c) 2018 - present Zilliqa Research Pvt. Ltd.
  
  scilla is free software: you can redistribute it and/or modify it under the
  terms of the GNU General Public License as published by the Free Software
  Foundation, either version 3 of the License, or (at your option) any later
  version.
 
  scilla is distributed in the hope that it will be useful, but WITHOUT ANY
  WARRANTY; without even the implied warranty of MERCHANTABILITY or FITNESS FOR
  A PARTICULAR PURPOSE.  See the GNU General Public License for more details.
 
  You should have received a copy of the GNU General Public License along with
  scilla.  If not, see <http://www.gnu.org/licenses/>.
*)


open OUnit2

module Tests = TestUtil.DiffBasedTests(
  struct
    let gold_path dir f = [dir; "pm_check"; "bad"; "gold"; f ^ ".gold" ]
    let test_path f = ["pm_check"; "bad"; f]
<<<<<<< HEAD
    let runner = "type-checker"
    let additional_args = []
=======
    let runner = "type-checker"      
    let custom_args = []
>>>>>>> 62dab15f
    let tests = [
      "pm1.scilla";
      "pm2.scilla";
      "pm3.scilla";
      "pm_nesting1.scilla";
      "pm_nesting2.scilla";
      "pm_nesting3.scilla";
      "pm_unreachable1.scilla";
      "pm_unreachable2.scilla";
      "pm_unreachable_nesting1.scilla";
      "pm_unreachable_nesting2.scilla";
    ]
    let exit_code : Unix.process_status = WEXITED 1
  end)

let all_tests env = "pm_check_fail_tests" >::: [Tests.add_tests env]<|MERGE_RESOLUTION|>--- conflicted
+++ resolved
@@ -23,13 +23,8 @@
   struct
     let gold_path dir f = [dir; "pm_check"; "bad"; "gold"; f ^ ".gold" ]
     let test_path f = ["pm_check"; "bad"; f]
-<<<<<<< HEAD
-    let runner = "type-checker"
-    let additional_args = []
-=======
     let runner = "type-checker"      
     let custom_args = []
->>>>>>> 62dab15f
     let tests = [
       "pm1.scilla";
       "pm2.scilla";
