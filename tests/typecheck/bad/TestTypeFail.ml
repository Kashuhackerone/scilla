(*
  This file is part of scilla.

  Copyright (c) 2018 - present Zilliqa Research Pvt. Ltd.
  
  scilla is free software: you can redistribute it and/or modify it under the
  terms of the GNU General Public License as published by the Free Software
  Foundation, either version 3 of the License, or (at your option) any later
  version.
 
  scilla is distributed in the hope that it will be useful, but WITHOUT ANY
  WARRANTY; without even the implied warranty of MERCHANTABILITY or FITNESS FOR
  A PARTICULAR PURPOSE.  See the GNU General Public License for more details.
 
  You should have received a copy of the GNU General Public License along with
  scilla.  If not, see <http://www.gnu.org/licenses/>.
*)


open OUnit2

(* PART A: Test literal type checks. The only way to have malformed
 * literals is by constructing them ourselves as there are checks
 * in both Scilla source parser and the JSON parser against
 * building bad literals. *)
open Syntax
open ParserUtil
open PrimTypes
open PrettyPrinters

module TestTypeUtils = TypeUtil.TypeUtilities (ParserRep) (ParserRep)
open TestTypeUtils
    
(* Given a literal "l", return a test that will assert that
 * the literal is malformed. Do not pass good literals. *)
let make_bad_lit_test l =
  let is_invalid_literal l =
    let v = is_wellformed_lit l in
    match v with
    | Error _ -> true
    | Ok _ -> false
  in
  let err_msg l =
    Printf.sprintf "Malformed literal %s did not fail consistency check" (pp_literal l)
  in
  test_case (fun _ ->
    assert_bool (err_msg l) (is_invalid_literal l))

exception IntBuilderInTestsuite of string
let int_builder w s =
  let t = 
    match w with | 32 -> int32_typ | 64 -> int64_typ | 128 -> int128_typ | 256 -> int256_typ
    | _ -> raise (IntBuilderInTestsuite "Internal error in testsuite") in
  BatOption.get (build_prim_literal t s)


(* k/v types should match declared map type. *)
let t1 = 
  (* declared type = (Int32, Int32) *)
  let mt = (int32_typ, int32_typ) in
  (* value type = (Int32, Int64) *)
  let kv = Caml.Hashtbl.create 1 in
  let _ = Caml.Hashtbl.replace kv (int_builder 32 "1") (int_builder 64 "2") in
  let l = Map (mt, kv) in
    make_bad_lit_test l

(* Map's key type can only be a primitive type. *)
let t2 =
  (* declared type = (Map(Int32, Int32), Int32) *)
  let mt = (map_typ int32_typ int32_typ, int32_typ) in
  let mt' = (int32_typ, int32_typ) in
  let m1 = Caml.Hashtbl.create 1 in
  let _ = Caml.Hashtbl.replace m1 (int_builder 32 "1") (int_builder 32 "2") in
  let l' =  Map (mt', m1) in
  let m2 = Caml.Hashtbl.create 1 in
  (* The key for m2 is being set to another Map, non-primitive. *)
  let _ = Caml.Hashtbl.replace m2 l' (int_builder 32 "3") in
  let l = Map (mt, m2) in
    make_bad_lit_test l

(* Bool ADT with some arg. *)
let t3 =
  let badt = ADTValue ("False", [], [(int_builder 32 "1")]) in
  make_bad_lit_test badt

(* Bool ADT with some type. *)
let t4 =
  let badt = ADTValue ("False", [int32_typ], [(int_builder 32 "1")]) in
  make_bad_lit_test badt

(* Malformed Option ADT. *)
let t5 =
  let bado = ADTValue ("Some", [int32_typ], [(int_builder 64 "1")]) in
  make_bad_lit_test bado

(* Malformed Option ADT. *)
let t6 =
  let bado = ADTValue ("Some", [int32_typ;int32_typ], [(int_builder 32 "1")]) in
  make_bad_lit_test bado

(* Malformed List *)
let t7 =
  let badl = ADTValue ("Nil", [], []) in
  make_bad_lit_test badl

(* Malformed List *)
let t8 =
  (* l1 is malformed. *)
  let l1 = ADTValue ("Nil", [], []) in
  let l2 = ADTValue ("Cons", [int32_typ], [(int_builder 32 "1");l1]) in
  make_bad_lit_test l2

(* Malformed List *)
let t9 =
  (* l2 should have a second arg. *)
  let l2 = ADTValue ("Cons", [int32_typ], [(int_builder 32 "1")]) in
  make_bad_lit_test l2

(* Malformed List *)
let t10 =
  let l1 = ADTValue ("Nil", [int32_typ], []) in
  (* l2 should have Int32 as first arg and l1 as second arg. *)
  let l2 = ADTValue ("Cons", [int32_typ], [l1]) in
  make_bad_lit_test l2

(* Malformed List *)
let t11 =
  (* l1 has different type compared to l2 *)
  let l1 = ADTValue ("Nil", [int64_typ], []) in
  let l2 = ADTValue ("Cons", [int32_typ], [(int_builder 32 "1");l1]) in
  make_bad_lit_test l2

let lit_typ_tests = "literal_type_tests" >::: [t1;t2;t3;t4;t5;t6;t7;t8;t9;t10;t11]

(* PART B: Regular tests based on diffing outputs. *)
module Tests = TestUtil.DiffBasedTests(
  struct
    let gold_path dir f = [dir; "typecheck"; "bad"; "gold"; f ^ ".gold" ]
    let test_path f = ["typecheck"; "bad"; f]
    let runner = "type-checker"      
    let custom_args = []
    let lib_override = None
    let tests = [
      "adt-error1.scilla";
      "branch-mismatch.scilla";
<<<<<<< HEAD
      "builtin-tvar.scilla";
=======
      "bad-map-key.scilla";
      "bad-map-key2.scilla";
>>>>>>> 0c4aa4e9
      "fun2.scilla";
      "fun3.scilla";
      "fun4.scilla";
      "list-error.scilla";
      "list-error2.scilla";
      "list-lit.scilla";
      "list-lit2.scilla";
      "pm-error1.scilla";
      "pm-error2.scilla";
      "map-error.scilla";
      "map-lit.scilla";
      "nth-error.scilla";
      "folder-error.scilla";
      "some.scilla";
    ]
    let exit_code : Unix.process_status = WEXITED 1
  end)

let all_tests env = "type_check_fail_tests" >::: [lit_typ_tests;Tests.add_tests env]<|MERGE_RESOLUTION|>--- conflicted
+++ resolved
@@ -143,12 +143,9 @@
     let tests = [
       "adt-error1.scilla";
       "branch-mismatch.scilla";
-<<<<<<< HEAD
       "builtin-tvar.scilla";
-=======
       "bad-map-key.scilla";
       "bad-map-key2.scilla";
->>>>>>> 0c4aa4e9
       "fun2.scilla";
       "fun3.scilla";
       "fun4.scilla";
