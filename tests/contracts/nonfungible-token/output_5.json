--- conflicted
+++ resolved
@@ -1,9 +1,5 @@
 {
-<<<<<<< HEAD
-  "gas_remaining": "4477",
-=======
   "gas_remaining": "7197",
->>>>>>> 322de40f
   "message": {
     "_tag": "Main",
     "_amount": "0",
