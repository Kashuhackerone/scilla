(*
 * Copyright (c) 2018 - present Zilliqa, Inc.
 * All rights reserved.
 *
 * This source code is licensed under the BSD style license found in the
 * LICENSE file in the root directory of this source tree. An additional grant
 * of patent rights can be found in the PATENTS file in the same directory.
 *)

open Syntax
open Core
open Result.Let_syntax
open MonadUtil

let balance = "balance"

  (*  Pretty-printing *)

let pp_literal_map s =
  let ps = List.map s
      ~f:(fun (k, v) -> sprintf " [%s -> %s]" k (pp_literal v)) in
  let cs = String.concat ~sep:",\n " ps in
  sprintf "{%s }" cs
    
let pp_literal_list ls =
  let ps = List.map ls
      ~f:(fun l -> sprintf " %s" (pp_literal l)) in
  let cs = String.concat ~sep:",\n " ps in
  sprintf "[ %s]" cs
    
(*****************************************************)
(* Update-only execution environment for expressions *)
(*****************************************************)
module Env = struct
  type ident = string

  (* Environment *)
  type 'rep t =
    (string * 'rep value) list
  and
  (* Fully reduced value *)
  'rep value =
    | ValLit of literal
    | ValClosure of 'rep Syntax.ident * typ * 'rep expr * 'rep t
<<<<<<< HEAD
    | ValFix of 'rep Syntax.ident * 'rep Syntax.ident * typ * 'rep expr * 'rep t
=======
    | ValFix of 'rep Syntax.ident * typ * 'rep expr * 'rep t
>>>>>>> 6c772130
  [@@deriving sexp]

  (* Pretty-printing *)
  let rec pp e =
    (* Do not print fixpoints *)
    let e_no_fix = List.filter e
        ~f:(function | (_, ValFix _) -> false | _ -> true) in
    let ps = List.map e_no_fix
        ~f:(fun (k, v) -> " [" ^ k ^ " -> " ^ (pp_value v) ^ "]") in
    let cs = String.concat ~sep:",\n " ps in
    "{" ^ cs ^ " }"
  and
    pp_value v = match v with
    | ValLit l -> sexp_of_literal l |> Sexplib.Sexp.to_string
    | ValFix _ -> "<fixpoint>"
    | ValClosure (f, t, e, env) -> "<closure>"
        (* (sexp_of_expr sexp_of_loc (Fun (f, t, e)) |> Sexplib.Sexp.to_string)
         * ^ ", " ^ (pp env)   *)

  let empty = []

  let bind e k v =
    (k, v) :: List.filter ~f:(fun z -> fst z <> k) e

<<<<<<< HEAD
  let bind_all e kvs =
=======
  let bind_all e kvs = 
>>>>>>> 6c772130
    List.fold_left ~init:e ~f:(fun z (k, v) -> bind z k v) kvs
                                                                
  let lookup e k =
    let i = get_id k in
    match List.find ~f:(fun z -> fst z = i) e with 
    | Some x -> pure @@ snd x
    | None -> fail @@ sprintf
        "Indentifier \"%s\" at %s is not bound in environment:\n%s"
        i (get_loc_str (get_loc k)) (pp e)
end


(**************************************************)
(*                 Blockchain State               *)
(**************************************************)
module BlockchainState = struct
  type t = (string * literal) list

  let lookup e k =
    match List.find ~f:(fun z -> fst z = k) e with 
    | Some x -> pure @@ snd x
    | None -> fail @@ sprintf
        "No value for key \"%s\" at in the blockchain state:\n%s"
        k (pp_literal_map e)  
end

(**************************************************)
(*          Runtime contract configuration        *)
(**************************************************)
module Configuration = struct

  (* Runtime contract configuration and operations with it *)
  type 'rep t = {
    (* Immutable variables *)
    env : 'rep Env.t;
    (* Contract fields *)
    fields : (string * literal) list;
    (* Contract balance *)
    balance : Big_int.big_int;
    (* Blockchain state *)
    blockchain_state : BlockchainState.t;
    (* Available incoming funds *)
    incoming_funds : Big_int.big_int;
    (* Emitted messages *)
    emitted : literal list;
    (* Emitted events *)
    events : (string * string) list
  }

  let pp conf =
    let pp_env = Env.pp conf.env in
    let pp_fields = pp_literal_map conf.fields in
    let pp_balance = Big_int.string_of_big_int conf.balance in
    let pp_bc_conf = pp_literal_map conf.blockchain_state in
    let pp_in_funds = Big_int.string_of_big_int conf.incoming_funds in
    let pp_emitted = pp_literal_list conf.emitted in
    let pp_events = String.concat ~sep:", " @@
        List.map conf.events (fun (e, b) -> sprintf "<%s, %s>" e b)
    in sprintf "Confuration\nEnv =\n%s\nFields =\n%s\nBalance =%s\nBlockchain conf =\n%s\nIncoming funds = %s\nEmitted Messages =\n%s\nEmitted events =\n%s\n"
      pp_env pp_fields pp_balance pp_bc_conf pp_in_funds pp_emitted pp_events

  (*  Manipulations with configuartion *)
  
  let store st k v =
    match v with 
    | Env.ValClosure _ | Env.ValFix _ ->
        fail @@ sprintf "Cannot store a closure below into a field %s:\n%s"
          k (Env.pp_value v)
    | Env.ValLit l ->
        (let s = st.fields in
         match List.find s ~f:(fun (z, _) -> z = k) with
         | Some (_, _) -> pure @@
             {st with
              fields = (k, l) :: List.filter ~f:(fun z -> fst z <> k) s}
         | None -> fail @@ sprintf
               "No field \"%s\" in fields:\n%s" k (pp_literal_map s))

  let load st k =
    let i = get_id k in
    if i = balance
    then
      (* Balance is a special case *)   
      pure @@ IntLit (Big_int.string_of_big_int st.balance)
    else
      (* Evenrything else is from fields *)
      let s = st.fields in
      match List.find ~f:(fun z -> fst z = i) s with 
      | Some x -> pure @@ snd x
      | None -> fail @@ sprintf
            "No field \"%s\" in field map:\n%s" i (pp_literal_map s)

  let bind st k v =
    let e = st.env in
    {st with env = (k, v) :: List.filter ~f:(fun z -> fst z <> k) e}

  let lookup st k = Env.lookup st.env k

  let bc_lookup st k = BlockchainState.lookup st.blockchain_state k

  let accept_incoming st =
    let open Big_int in
    let incoming' = st.incoming_funds in
    if ge_big_int incoming' zero_big_int
    then
      let balance = add_big_int st.balance incoming' in
      let incoming_funds = zero_big_int in
      pure @@ {st with balance; incoming_funds}
    else
      fail @@ sprintf "Incoming balance is negaitve (somehow):%s."
        (string_of_big_int incoming')

  (* Check that message is well-formed before adding to the sending pool *)
  let rec validate_messages ls =
    (* TODO: implement more checks *)
    let validate_msg_payload pl =
      let has_tag = List.exists pl ~f:(fun (k, _) -> k = "tag") in      
      if has_tag then pure true
      else fail @@ sprintf "Message contents have no \"tag\" field:\n[%s]"
          (pp_literal_map pl)
    in
    match ls with
      | (Msg pl) :: tl ->
          let%bind _ = validate_msg_payload pl in
          validate_messages tl
      | [] -> pure true
      | m :: tl -> fail @@ sprintf "This is not a message:\n%s" (pp_literal m)

  (* Convert Scilla list to OCaml list *)
  let get_list_literal v =
      let rec convert_to_list = (function
        | ADTValue ("Nil", _, []) -> pure []
        | ADTValue ("Cons", _, [h; t]) ->
            let%bind rest = convert_to_list t in
            pure @@ h :: rest
        | l -> fail @@ sprintf "The literal is not a list:\n%s" (pp_literal l))
      in       
      match v with
      | (Env.ValFix _ | Env.ValClosure _) as v ->
          fail @@
          sprintf "Value should be a list of messages, but is a closure:\n%s"
            (Env.pp_value v)
      | Env.ValLit l -> convert_to_list l 

  let send_messages conf ms =
    let%bind ls = get_list_literal ms in
    let old_emitted = conf.emitted in
    let emitted = old_emitted @ ls in
    pure {conf with emitted}
end

(*****************************************************)
(*         Contract state after initialization       *)
(*****************************************************)

module ContractState = struct

  type init_args = (string * literal) list 

  (* Runtime contract configuration and operations with it *)
  type 'rep t = {
    (* Immutable parameters *)
    env : 'rep Env.t;
    (* Contract fields *)
    fields : (string * literal) list;
    (* Contract balance *)
    balance : Big_int.big_int;
  }

  (* Pretty-printing *)
  let pp cstate =
    let pp_params = Env.pp cstate.env in
    let pp_fields = pp_literal_map cstate.fields in
    let pp_balance = Big_int.string_of_big_int cstate.balance in
    sprintf "Contract State:\nImmutable parameters and libraries =\n%s\nMutable fields = \n%s\nBalance = %s\n"
      pp_params pp_fields pp_balance

end

(*****************************************************)
(*                Message payload                    *)
(*****************************************************)

module MessagePayload = struct

  open Big_int

  let tag_label = "_tag"
  let amount_label = "_amount"
  let sender_label = "sender"

  let get_value_for_entry lab f es = 
    match List.find es ~f:(fun (l, p) -> l = lab) with
    | None -> fail @@ sprintf "No field \"%s\" in message [%s]."
          lab (pp_literal_map es)
    | Some (_, p) ->
        (match f p with 
         | Some x -> x
         | None -> fail @@ sprintf "Wrong value of the entry \"%s\": %s."
               lab (pp_literal p)) 

  let get_tag = get_value_for_entry tag_label
      (function StringLit s -> Some (pure s) | _ -> None)

  let get_sender = get_value_for_entry sender_label
      (function Address _ as a -> Some (pure a) | _ -> None)

  let get_amount = get_value_for_entry amount_label
      (function 
        | IntLit s ->
            (try
               let i = big_int_of_string s in
               let open Big_int in
               if ge_big_int i zero_big_int
               then Some (pure (big_int_of_string s))
               else
                 Some (fail @@ sprintf "Amount should be non-negative: %s" s)
             with
              | Failure _ -> Some (fail @@
                  sprintf "Could not convert string %s to big int." s))
        | _ -> None)
  
  let get_other_entries es =
    List.filter es ~f:(fun (l, _) -> l <> tag_label)
  
end

<|MERGE_RESOLUTION|>--- conflicted
+++ resolved
@@ -42,11 +42,7 @@
   'rep value =
     | ValLit of literal
     | ValClosure of 'rep Syntax.ident * typ * 'rep expr * 'rep t
-<<<<<<< HEAD
-    | ValFix of 'rep Syntax.ident * 'rep Syntax.ident * typ * 'rep expr * 'rep t
-=======
     | ValFix of 'rep Syntax.ident * typ * 'rep expr * 'rep t
->>>>>>> 6c772130
   [@@deriving sexp]
 
   (* Pretty-printing *)
@@ -71,11 +67,7 @@
   let bind e k v =
     (k, v) :: List.filter ~f:(fun z -> fst z <> k) e
 
-<<<<<<< HEAD
-  let bind_all e kvs =
-=======
   let bind_all e kvs = 
->>>>>>> 6c772130
     List.fold_left ~init:e ~f:(fun z (k, v) -> bind z k v) kvs
                                                                 
   let lookup e k =
