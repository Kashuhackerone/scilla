--- conflicted
+++ resolved
@@ -24,10 +24,11 @@
 open ErrorUtils
 open GlobalConfig
 open PrettyPrinters
-<<<<<<< HEAD
 open Result.Let_syntax
 open ParserUtil
 open MonadUtil
+
+module RG = Gas.ScillaGas (ParserRep) (ParserRep)
 
 (* Stdlib are implicitly imported, so we need to use local names in the parser *)
 module FEParser = FrontEndParser.ScillaFrontEndParser (LocalLiteral)
@@ -35,6 +36,11 @@
 module GlobalSyntax = Dis.PostDisSyntax
 
 let default_gas_limit = Stdint.Uint64.of_int 2000
+
+let gas_cost_rewriter_wrapper gas_remaining rewriter anode =
+  match rewriter anode with
+  | Error e -> fatal_error_gas_scale Gas.scale_factor e gas_remaining
+  | Ok anode' -> anode'
 
 let disambiguate e (std_lib : GlobalSyntax.libtree list) =
   let open Dis in
@@ -56,16 +62,6 @@
   match disambiguate_exp imp_dicts e with
   | Error _ -> fail0 (sprintf "Failed to disambiguate\n")
   | Ok e -> pure e
-=======
-module RG = Gas.ScillaGas (ParserUtil.ParserRep) (ParserUtil.ParserRep)
-
-let default_gas_limit = Stdint.Uint64.of_int 2000
-
-let gas_cost_rewriter_wrapper gas_remaining rewriter anode =
-  match rewriter anode with
-  | Error e -> fatal_error_gas_scale Gas.scale_factor e gas_remaining
-  | Ok anode' -> anode'
->>>>>>> e4e1a0c9
 
 let run () =
   GlobalConfig.reset ();
@@ -77,20 +73,17 @@
     if Stdint.Uint64.(compare cli.gas_limit zero = 0) then default_gas_limit
     else cli.gas_limit
   in
-<<<<<<< HEAD
   match FEParser.parse_expr_from_file filename with
-  | Ok e -> (
-=======
-  match parse_expr_from_file filename with
   | Ok e_nogas -> (
       let e = gas_cost_rewriter_wrapper gas_limit RG.expr_static_cost e_nogas in
->>>>>>> e4e1a0c9
       StdlibTracker.add_stdlib_dirs cli.stdlib_dirs;
       let lib_dirs = StdlibTracker.get_stdlib_dirs () in
       if List.is_empty lib_dirs then stdlib_not_found_err ();
       (* Import all libraries in known stdlib paths. *)
-<<<<<<< HEAD
-      let elibs = import_all_libs lib_dirs in
+      let elibs =
+        List.map ~f:(gas_cost_rewriter_wrapper gas_limit RG.libtree_cost)
+        @@ import_all_libs lib_dirs
+      in
       match disambiguate e elibs with
       | Ok dis_e -> (
           (* Since this is not a contract, we have no in-contract lib defined. *)
@@ -106,24 +99,6 @@
           | Ok _ -> printf "%s\n" (Eval.pp_result res lib_fnames)
           | Error (el, gas_remaining) -> fatal_error_gas el gas_remaining )
       | Error e -> fatal_error e )
-=======
-      let elibs =
-        List.map ~f:(gas_cost_rewriter_wrapper gas_limit RG.libtree_cost)
-        @@ import_all_libs lib_dirs
-      in
-      (* Since this is not a contract, we have no in-contract lib defined. *)
-      let envres = Eval.init_libraries None elibs in
-      let env, gas_remaining =
-        match envres Eval.init_gas_kont gas_limit with
-        | Ok (env', gas_remaining) -> (env', gas_remaining)
-        | Error (err, gas_remaining) -> fatal_error_gas err gas_remaining
-      in
-      let lib_fnames = List.map ~f:(fun (name, _) -> name) env in
-      let res = Eval.(exp_eval e env init_gas_kont gas_remaining) in
-      match res with
-      | Ok _ -> printf "%s\n" (Eval.pp_result res lib_fnames)
-      | Error (el, gas_remaining) -> fatal_error_gas el gas_remaining )
->>>>>>> e4e1a0c9
   | Error e -> fatal_error e
 
 let () = try run () with FatalError msg -> exit_with_error msg