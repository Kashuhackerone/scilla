--- conflicted
+++ resolved
@@ -109,7 +109,6 @@
 
 let check_accepts m =AC.contr_sanity m
 
-<<<<<<< HEAD
 let analyze_print_gas cmod typed_elibs =
   let res = GUA.gua_module cmod typed_elibs in
   match res with
@@ -122,12 +121,8 @@
       ) cpol;
     in res
 
-let check_cashflow typed_cmod =
-  let (param_field_tags, ctr_tags) = CF.main typed_cmod in
-=======
 let check_cashflow typed_cmod token_fields =
   let (param_field_tags, ctr_tags) = CF.main typed_cmod token_fields in
->>>>>>> 6cc5b3e9
   let param_field_tags_to_string = List.map param_field_tags
       ~f:(fun (i, t) ->
           (i, CF.ECFR.money_tag_to_string t)) in
@@ -177,12 +172,8 @@
     let _ = if cli.cf_flag then check_accepts typed_cmod else () in
     let%bind _ = check_sanity typed_cmod typed_rlibs typed_elibs in
     let%bind event_info = EI.event_info pm_checked_cmod in
-<<<<<<< HEAD
     let%bind _ = if cli.gua_flag then analyze_print_gas typed_cmod typed_elibs else pure [] in
-    let cf_info_opt = if cli.cf_flag then Some (check_cashflow typed_cmod) else None in
-=======
     let cf_info_opt = if cli.cf_flag then Some (check_cashflow typed_cmod cli.cf_token_fields) else None in
->>>>>>> 6cc5b3e9
     pure @@ (cmod, tenv, event_info, cf_info_opt)
   ) in
   (match r with
