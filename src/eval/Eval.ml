--- conflicted
+++ resolved
@@ -524,12 +524,8 @@
           tryM
             ~f:(fun (ps, pt) ->
               let%bind at = fromR @@ literal_type (snd a) in
-<<<<<<< HEAD
-              if get_id ps = fst a && type_assignable pt at then pure true
-=======
-              if String.(get_id ps = fst a) && [%equal: typ] pt at then
-                pure true
->>>>>>> b657466e
+              if String.(get_id ps = fst a) && type_assignable pt at
+              then pure true
               else fail0 "")
             cparams ~msg:emsg
         in
