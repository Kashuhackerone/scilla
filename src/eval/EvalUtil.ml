(*
  This file is part of scilla.

  Copyright (c) 2018 - present Zilliqa Research Pvt. Ltd.
  
  scilla is free software: you can redistribute it and/or modify it under the
  terms of the GNU General Public License as published by the Free Software
  Foundation, either version 3 of the License, or (at your option) any later
  version.
 
  scilla is distributed in the hope that it will be useful, but WITHOUT ANY
  WARRANTY; without even the implied warranty of MERCHANTABILITY or FITNESS FOR
  A PARTICULAR PURPOSE.  See the GNU General Public License for more details.
 
  You should have received a copy of the GNU General Public License along with
  scilla.  If not, see <http://www.gnu.org/licenses/>.
*)

open Core_kernel
open Scilla_base
open ParserUtil
open MonadUtil
open EvalMonad
open EvalMonad.Let_syntax
open Stdint
open ContractUtil
open PrettyPrinters
open TypeUtil
open BuiltIns
open Gas
module SR = ParserRep
module ER = ParserRep

<<<<<<< HEAD
module EvalLiteral = GlobalLiteral
module EvalType = EvalLiteral.LType
module EvalIdentifier = EvalType.TIdentifier
module EvalName = EvalIdentifier.Name
module EvalSyntax = ScillaSyntax (SR) (ER) (EvalLiteral)
=======
(* EvalLiteral is FlattenedLiteral, but need to pull it from EvalGas *)
module EvalGas = ScillaGas (SR) (ER)
module EvalSyntax = EvalGas.GasSyntax
module EvalLiteral = EvalSyntax.SLiteral
>>>>>>> 32f75721
module EvalTypeUtilities = TypeUtilities
module EvalBuiltIns = ScillaBuiltIns (SR) (ER)
module EvalType = EvalSyntax.SType
module EvalIdentifier = EvalSyntax.SIdentifier
open EvalIdentifier
open EvalSyntax

(*****************************************************)
(* Update-only execution environment for expressions *)
(*****************************************************)
module Env = struct
  type ident = EvalName.t

  (* Environment *)
  type t = (EvalName.t * EvalLiteral.t) list [@@deriving sexp]

  (* Pretty-printing *)
  let rec pp_value = pp_literal

  and pp ?(f = fun (_ : EvalName.t * EvalLiteral.t) -> true) e =
    (* FIXME: Do not print folds *)
    let e_filtered = List.filter e ~f in
    let ps =
      List.map e_filtered ~f:(fun (k, v) ->
          " [" ^ (EvalName.as_string k) ^ " -> " ^ pp_value v ^ "]")
    in
    let cs = String.concat ~sep:",\n " ps in
    "{" ^ cs ^ " }"

  let empty = []

  (* Core's List.Assoc.add function removes duplicate key-value entries to keep lists small *)
  let bind e k v = List.Assoc.add e k v ~equal:[%equal : EvalName.t]

  let bind_all e kvs =
    List.fold_left ~init:e ~f:(fun z (k, v) -> bind z k v) kvs

  (* Unbind those identifiers "id" from "e" which have "f id" false. *)
  let filter e ~f = List.filter e ~f:(fun (id, _) -> f id)

  let lookup e k =
    let open MonadUtil in
    let i = get_id k in
    match List.Assoc.find e i ~equal:[%equal : EvalName.t] with
    | Some v -> pure v
    | None ->
        fail1
          (sprintf "Identifier \"%s\" is not bound in environment:\n" (EvalName.as_error_string i))
          (get_rep k)
end

(**************************************************)
(*                 Blockchain State               *)
(**************************************************)
module BlockchainState = struct
  type t = (string * EvalLiteral.t) list

  let lookup e k =
    match List.Assoc.find e k ~equal:String.( = ) with
    | Some v -> pure v
    | None ->
        fail0
        @@ sprintf "No value for key \"%s\" at in the blockchain state:\n%s" k
             (pp_literal_map e)
end

(**************************************************)
(*          Runtime contract configuration        *)
(**************************************************)
module Configuration = struct
  (* Runtime contract configuration and operations with it *)
  type t = {
    (* Initial environment of parameters *)
    init_env : Env.t;
    (* Current environment parameters and local variables *)
    env : Env.t;
    (* Contract fields *)
    fields : (EvalName.t * EvalType.t) list;
    (* Contract balance *)
    balance : uint128;
    (* Was incoming money accepted? *)
    accepted : bool;
    (* Blockchain state *)
    blockchain_state : BlockchainState.t;
    (* Available incoming funds *)
    incoming_funds : uint128;
    (* Procedures available to the current component. The list is in
       reverse order, so that for any procedure p in the list such
       that p :: p_rest is a suffix of the list, p_rest contains the
       procedures available to p. *)
    procedures : EvalSyntax.component list;
    (* The stack of procedure call, starting from the externally invoked transition. *)
    component_stack : ER.rep EvalIdentifier.t list;
    (* Emitted messages *)
    emitted : EvalLiteral.t list;
    (* Emitted events *)
    events : EvalLiteral.t list;
  }

  let pp conf =
    let pp_env = Env.pp conf.env in
    let pp_fields = pp_typ_map conf.fields in
    let pp_balance = Uint128.to_string conf.balance in
    let pp_accepted = Bool.to_string conf.accepted in
    let pp_bc_conf = pp_literal_map conf.blockchain_state in
    let pp_in_funds = Uint128.to_string conf.incoming_funds in
    (*  let pp_procs = TODO... *)
    let pp_emitted = pp_literal_list conf.emitted in
    let pp_events = pp_literal_list conf.events in
    sprintf
      "Confuration\n\
       Env =\n\
       %s\n\
       Fields =\n\
       %s\n\
       Balance =%s\n\
       Accepted=%s\n\
       \\\n\
      \    Blockchain conf =\n\
       %s\n\
       Incoming funds = %s\n\
       Emitted Messages =\n\
       %s\n\
       Emitted events =\n\
       %s\n"
      pp_env pp_fields pp_balance pp_accepted pp_bc_conf pp_in_funds pp_emitted
      pp_events

  (*  Manipulations with configuration *)

  let store i l = fromR @@ StateService.update ~fname:i ~keys:[] ~value:l

  let load st k =
    let i = get_id k in
    if [%equal : EvalName.t] i balance_label then
      (* Balance is a special case *)
      let l = EvalLiteral.UintLit (Uint128L st.balance) in
      pure l
    else
      let%bind fval = fromR @@ StateService.fetch ~fname:k ~keys:[] in
      match fval with
      | Some v -> pure v
      | _ ->
          fail1
            (Printf.sprintf "Error loading field %s" (EvalName.as_error_string i))
            (ER.get_loc (get_rep k))

  (* Update a map. If "vopt" is None, delete the key, else replace the key value with Some v. *)
  let map_update m klist vopt =
    match vopt with
    | Some v -> fromR @@ StateService.update ~fname:m ~keys:klist ~value:v
    | None -> fromR @@ StateService.remove ~fname:m ~keys:klist

  (* Fetch from a map. If "fetchval" is true, fetch the value, else just query if the key exists. *)
  let map_get st m klist fetchval =
    let open BuiltIns.UsefulLiterals in
    if fetchval then
      let%bind vopt = fromR @@ StateService.fetch ~fname:m ~keys:klist in
      match List.Assoc.find st.fields (get_id m) ~equal:[%equal : EvalName.t]  with
      | Some mt -> (
          let%bind vt =
            fromR @@ EvalTypeUtilities.map_access_type mt (List.length klist)
          in
          (* Need to wrap the result in a Scilla Option. *)
          match vopt with
          | Some v ->
              let%bind v_lit = fromR @@ some_lit v in
              pure v_lit
          | None -> pure (none_lit vt) )
      | None ->
          fail1
            (sprintf "Unable to fetch from map field %s" (as_error_string m))
            (ER.get_loc (get_rep m))
    else
      let%bind is_member =
        fromR @@ StateService.is_member ~fname:m ~keys:klist
      in
      pure @@ EvalLiteral.build_bool_lit is_member

  let bind st k v =
    let e = st.env in
    { st with env = List.Assoc.add e k v ~equal:[%equal : EvalName.t] }

  let bind_all st ks vs =
    let e = st.env in
    match List.zip ks vs with
    | Unequal_lengths ->
        fail0
          "Attempting to bind different number of keys and values in \
           environment"
    | Ok kvs ->
        let filtered_env =
          List.filter e ~f:(fun z ->
              not (List.mem ks (fst z) ~equal:[%equal : EvalName.t] ))
        in
        pure { st with env = kvs @ filtered_env }

  let lookup st k = Env.lookup st.env k

  let bc_lookup st k = BlockchainState.lookup st.blockchain_state k

  let accept_incoming st =
    let incoming' = st.incoming_funds in
    (* Although unsigned integer is used, and this check isn't
     * necessary, we have it just in case, somehow a malformed
     * Uint128 literal manages to reach here. *)
    if Uint128.compare incoming' Uint128.zero >= 0 then
      let balance = Uint128.add st.balance incoming' in
      let accepted = true in
      let incoming_funds = Uint128.zero in
      pure @@ { st with balance; accepted; incoming_funds }
    else
      fail0
      @@ sprintf "Incoming balance is negative (somehow):%s."
           (Uint128.to_string incoming')

  (* Finds a procedure proc_name, and returns the procedure and the
     list of procedures in scope for that procedure *)
  let lookup_procedure st proc_name =
    let rec finder procs =
      match procs with
      | p :: p_rest when EvalIdentifier.equal p.comp_name proc_name ->
          pure (p, p_rest)
      | _ :: p_rest -> finder p_rest
      | [] -> fail0 @@ sprintf "Procedure %s not found." (as_error_string proc_name)
    in
    finder st.procedures

  (* Check that message is well-formed before adding to the sending pool *)
  let rec validate_messages ls =
    let open EvalLiteral in
    (* Note: We don't need a whole lot of checks as the checker does it. *)
    let validate_msg_payload pl =
      let has_tag = List.Assoc.mem pl "tag" ~equal:String.( = ) in
      if has_tag then pure ()
      else
        fail0
        @@ sprintf "Message contents have no \"tag\" field:\n[%s]"
             (pp_literal_map pl)
    in
    match ls with
    | Msg pl :: tl ->
        let%bind () = validate_msg_payload pl in
        validate_messages tl
    | [] -> pure ()
    | m :: _ -> fail0 @@ sprintf "This is not a message:\n%s" (pp_literal m)

  let validate_outgoing_message m' =
    let open EvalLiteral in
    let open ContractUtil.MessagePayload in
    match m' with
    | Msg m ->
        (* All outgoing messages must have certain mandatory fields *)
        let tag_found = List.Assoc.mem m tag_label ~equal:String.( = ) in
        let amount_found = List.Assoc.mem m amount_label ~equal:String.( = ) in
        let recipient_found =
          List.Assoc.mem m recipient_label ~equal:String.( = )
        in
        let uniq_entries =
          not
          @@ List.contains_dup m ~compare:(fun (s, _) (t, _) ->
                 String.compare s t)
        in
        if tag_found && amount_found && recipient_found && uniq_entries then
          pure m'
        else
          fail0
          @@ sprintf
               "Message %s is missing a mandatory field or has duplicate \
                fields."
               (pp_literal (Msg m))
    | _ ->
        fail0
        @@ sprintf "Literal %s is not a message, cannot be sent."
             (pp_literal m')

  let send_messages conf ms =
    let%bind ls' = fromR @@ Datatypes.scilla_list_to_ocaml ms in
    let%bind ls = mapM ~f:validate_outgoing_message ls' in
    let old_emitted = conf.emitted in
    let emitted = old_emitted @ ls in
    pure { conf with emitted }

  let validate_event m' =
    let open EvalLiteral in
    let open ContractUtil.MessagePayload in
    match m' with
    | Msg m ->
        (* All events must have certain mandatory fields *)
        let eventname_found =
          List.Assoc.mem m eventname_label ~equal:String.( = )
        in
        let uniq_entries =
          not
          @@ List.contains_dup m ~compare:(fun (s, _) (t, _) ->
                 String.compare s t)
        in
        if eventname_found && uniq_entries then pure m'
        else
          fail0
          @@ sprintf
               "Event %s is missing a mandatory field or has duplicate fields."
               (pp_literal (Msg m))
    | _ ->
        fail0
        @@ sprintf "Literal %s is not a valid event argument." (pp_literal m')

  let create_event conf l =
    let open EvalLiteral in
    let%bind event =
      match l with
      | Msg _ -> pure @@ l
      | _ ->
          fail0 @@ sprintf "Incorrect event parameter(s): %s\n" (pp_literal l)
    in
    let%bind event' = validate_event event in
    let old_events = conf.events in
    let events = event' :: old_events in
    pure { conf with events }
end

(*****************************************************)
(*         Contract state after initialization       *)
(*****************************************************)

module ContractState = struct
  type init_args = (string * EvalLiteral.t) list

  (* Runtime contract configuration and operations with it *)
  type t = {
    (* Immutable parameters *)
    env : Env.t;
    (* Contract fields *)
    fields : (EvalName.t * EvalType.t) list;
    (* Contract balance *)
    balance : uint128;
  }

  (* Pretty-printing *)
  let pp cstate =
    let pp_params = Env.pp cstate.env in
    let pp_fields = pp_typ_map cstate.fields in
    let pp_balance = Uint128.to_string cstate.balance in
    sprintf
      "Contract State:\n\
       Immutable parameters and libraries =\n\
       %s\n\
       Mutable fields = \n\
       %s\n\
       Balance = %s\n"
      pp_params pp_fields pp_balance
end<|MERGE_RESOLUTION|>--- conflicted
+++ resolved
@@ -31,22 +31,14 @@
 module SR = ParserRep
 module ER = ParserRep
 
-<<<<<<< HEAD
-module EvalLiteral = GlobalLiteral
-module EvalType = EvalLiteral.LType
-module EvalIdentifier = EvalType.TIdentifier
-module EvalName = EvalIdentifier.Name
-module EvalSyntax = ScillaSyntax (SR) (ER) (EvalLiteral)
-=======
-(* EvalLiteral is FlattenedLiteral, but need to pull it from EvalGas *)
 module EvalGas = ScillaGas (SR) (ER)
 module EvalSyntax = EvalGas.GasSyntax
 module EvalLiteral = EvalSyntax.SLiteral
->>>>>>> 32f75721
 module EvalTypeUtilities = TypeUtilities
 module EvalBuiltIns = ScillaBuiltIns (SR) (ER)
 module EvalType = EvalSyntax.SType
 module EvalIdentifier = EvalSyntax.SIdentifier
+module EvalName = EvalIdentifier.Name
 open EvalIdentifier
 open EvalSyntax
 
