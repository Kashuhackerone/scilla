--- conflicted
+++ resolved
@@ -204,23 +204,8 @@
           match vopt with
           | Some v ->
               let%bind v_lit = fromR @@ some_lit v in
-<<<<<<< HEAD
-              let g' = G_MapGet (i, Some lo_lit) in
-              pure (v_lit, g')
-          | None, G_MapGet (i, None) ->
-              let g' = G_MapGet (i, Some (none_lit vt)) in
-              pure (none_lit vt, g')
-          | _ ->
-              fail1
-                (sprintf
-                   "Inconsistency in fetching map value form StateService for \
-                    field %s"
-                   (as_error_string m))
-                (ER.get_loc (get_rep m)) )
-=======
               pure v_lit
           | None -> pure (none_lit vt) )
->>>>>>> e4e1a0c9
       | None ->
           fail1
             (sprintf "Unable to fetch from map field %s" (as_error_string m))
@@ -229,19 +214,7 @@
       let%bind is_member =
         fromR @@ StateService.is_member ~fname:m ~keys:klist
       in
-<<<<<<< HEAD
-      match g with
-      | G_MapGet (i, _) ->
-          let is_member_lit = EvalLiteral.build_bool_lit is_member in
-          let g' = G_MapGet (i, Some is_member_lit) in
-          pure (is_member_lit, g')
-      | _ ->
-          fail1
-            (sprintf "Unable to check exists for map field %s" (as_error_string m))
-            (ER.get_loc (get_rep m))
-=======
       pure @@ EvalLiteral.build_bool_lit is_member
->>>>>>> e4e1a0c9
 
   let bind st k v =
     let e = st.env in
