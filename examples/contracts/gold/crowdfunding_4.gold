
[Parsing]:
Contract module [examples/contracts/crowdfunding] is successfully parsed.

[Initializing libraries]:
andb, orb, negb, one_msg, check_update, blk_leq, accepted_code, missed_deadline_code, already_backed_code, not_owner_code, too_early_code, got_funds_code, cannot_get_funds, cannot_reclaim_code, reclaimed_code

Libraries for [examples/contracts/crowdfunding] are on. All seems fine so far!

[Initializing crowdfunding's fields]
Success!
Contract State:
Immutable parameters and libraries =
{ [goal -> (IntLit 500)],
  [max_block -> (BNum 199)],
<<<<<<< HEAD
  [owner -> (Address a0x1abc2342e23256abfccd)],
=======
  [owner -> (Address 0x1234567890123456789012345678901234567890)],
>>>>>>> de902dc3
  [reclaimed_code -> (IntLit 9)],
  [cannot_reclaim_code -> (IntLit 8)],
  [cannot_get_funds -> (IntLit 7)],
  [got_funds_code -> (IntLit 6)],
  [too_early_code -> (IntLit 5)],
  [not_owner_code -> (IntLit 4)],
  [already_backed_code -> (IntLit 3)],
  [missed_deadline_code -> (IntLit 2)],
  [accepted_code -> (IntLit 1)],
  [blk_leq -> <closure>],
  [check_update -> <closure>],
  [one_msg -> <closure>],
  [negb -> <closure>],
  [orb -> <closure>],
  [andb -> <closure>] }
Mutable fields = 
{ [backers -> (Map())],
  [funded -> (ADTValue False()())] }
Balance = 0

[Simulated execution, step 1]
About to handle:
(Msg((tag(StringLit Donate))(sender(Address 0x12345678901234567890123456789012345678ab))(amount(IntLit 100))))
in a Blockchain State:
{ [BLOCKNUMBER -> (BNum 100)] }.
Success! Here's what we got:
Contract State:
Immutable parameters and libraries =
{ [goal -> (IntLit 500)],
  [max_block -> (BNum 199)],
<<<<<<< HEAD
  [owner -> (Address a0x1abc2342e23256abfccd)],
=======
  [owner -> (Address 0x1234567890123456789012345678901234567890)],
>>>>>>> de902dc3
  [reclaimed_code -> (IntLit 9)],
  [cannot_reclaim_code -> (IntLit 8)],
  [cannot_get_funds -> (IntLit 7)],
  [got_funds_code -> (IntLit 6)],
  [too_early_code -> (IntLit 5)],
  [not_owner_code -> (IntLit 4)],
  [already_backed_code -> (IntLit 3)],
  [missed_deadline_code -> (IntLit 2)],
  [accepted_code -> (IntLit 1)],
  [blk_leq -> <closure>],
  [check_update -> <closure>],
  [one_msg -> <closure>],
  [negb -> <closure>],
  [orb -> <closure>],
  [andb -> <closure>] }
Mutable fields = 
{ [backers -> (Map(((Address 0x12345678901234567890123456789012345678ab)(IntLit 100))))],
  [funded -> (ADTValue False()())] }
Balance = 100
Emitted messages:
[  (Msg((tag(StringLit Main))(to(Address 0x12345678901234567890123456789012345678ab))(amount(IntLit 0))(code(IntLit 1))))]

[Simulated execution, step 2]
About to handle:
(Msg((tag(StringLit Donate))(sender(Address 0x12345678901234567890123456789012345678cd))(amount(IntLit 200))))
in a Blockchain State:
{ [BLOCKNUMBER -> (BNum 100)] }.
Success! Here's what we got:
Contract State:
Immutable parameters and libraries =
{ [goal -> (IntLit 500)],
  [max_block -> (BNum 199)],
<<<<<<< HEAD
  [owner -> (Address a0x1abc2342e23256abfccd)],
=======
  [owner -> (Address 0x1234567890123456789012345678901234567890)],
>>>>>>> de902dc3
  [reclaimed_code -> (IntLit 9)],
  [cannot_reclaim_code -> (IntLit 8)],
  [cannot_get_funds -> (IntLit 7)],
  [got_funds_code -> (IntLit 6)],
  [too_early_code -> (IntLit 5)],
  [not_owner_code -> (IntLit 4)],
  [already_backed_code -> (IntLit 3)],
  [missed_deadline_code -> (IntLit 2)],
  [accepted_code -> (IntLit 1)],
  [blk_leq -> <closure>],
  [check_update -> <closure>],
  [one_msg -> <closure>],
  [negb -> <closure>],
  [orb -> <closure>],
  [andb -> <closure>] }
Mutable fields = 
{ [backers -> (Map(((Address 0x12345678901234567890123456789012345678cd)(IntLit 200))((Address 0x12345678901234567890123456789012345678ab)(IntLit 100))))],
  [funded -> (ADTValue False()())] }
Balance = 300
Emitted messages:
[  (Msg((tag(StringLit Main))(to(Address 0x12345678901234567890123456789012345678cd))(amount(IntLit 0))(code(IntLit 1))))]

[Simulated execution, step 3]
About to handle:
(Msg((tag(StringLit Donate))(sender(Address 0x12345678901234567890123456789012345678cd))(amount(IntLit 200))))
in a Blockchain State:
{ [BLOCKNUMBER -> (BNum 100)] }.
Success! Here's what we got:
Contract State:
Immutable parameters and libraries =
{ [goal -> (IntLit 500)],
  [max_block -> (BNum 199)],
<<<<<<< HEAD
  [owner -> (Address a0x1abc2342e23256abfccd)],
=======
  [owner -> (Address 0x1234567890123456789012345678901234567890)],
>>>>>>> de902dc3
  [reclaimed_code -> (IntLit 9)],
  [cannot_reclaim_code -> (IntLit 8)],
  [cannot_get_funds -> (IntLit 7)],
  [got_funds_code -> (IntLit 6)],
  [too_early_code -> (IntLit 5)],
  [not_owner_code -> (IntLit 4)],
  [already_backed_code -> (IntLit 3)],
  [missed_deadline_code -> (IntLit 2)],
  [accepted_code -> (IntLit 1)],
  [blk_leq -> <closure>],
  [check_update -> <closure>],
  [one_msg -> <closure>],
  [negb -> <closure>],
  [orb -> <closure>],
  [andb -> <closure>] }
Mutable fields = 
{ [backers -> (Map(((Address 0x12345678901234567890123456789012345678cd)(IntLit 200))((Address 0x12345678901234567890123456789012345678ab)(IntLit 100))))],
  [funded -> (ADTValue False()())] }
Balance = 300
Emitted messages:
[  (Msg((tag(StringLit Main))(to(Address 0x12345678901234567890123456789012345678cd))(amount(IntLit 0))(code(IntLit 3))))]

[Simulated execution, step 4]
About to handle:
<<<<<<< HEAD
(Msg((tag(StringLit GetFunds))(sender(Address a0x1abc2342e23256abfccd))(amount(IntLit 0))))
=======
(Msg((tag(StringLit GetFunds))(sender(Address 0x12345678901234567890123456789012345678cd))(amount(IntLit 0))))
>>>>>>> de902dc3
in a Blockchain State:
{ [BLOCKNUMBER -> (BNum 200)] }.
Success! Here's what we got:
Contract State:
Immutable parameters and libraries =
{ [goal -> (IntLit 500)],
  [max_block -> (BNum 199)],
<<<<<<< HEAD
  [owner -> (Address a0x1abc2342e23256abfccd)],
=======
  [owner -> (Address 0x1234567890123456789012345678901234567890)],
>>>>>>> de902dc3
  [reclaimed_code -> (IntLit 9)],
  [cannot_reclaim_code -> (IntLit 8)],
  [cannot_get_funds -> (IntLit 7)],
  [got_funds_code -> (IntLit 6)],
  [too_early_code -> (IntLit 5)],
  [not_owner_code -> (IntLit 4)],
  [already_backed_code -> (IntLit 3)],
  [missed_deadline_code -> (IntLit 2)],
  [accepted_code -> (IntLit 1)],
  [blk_leq -> <closure>],
  [check_update -> <closure>],
  [one_msg -> <closure>],
  [negb -> <closure>],
  [orb -> <closure>],
  [andb -> <closure>] }
Mutable fields = 
{ [backers -> (Map(((Address 0x12345678901234567890123456789012345678cd)(IntLit 200))((Address 0x12345678901234567890123456789012345678ab)(IntLit 100))))],
  [funded -> (ADTValue False()())] }
Balance = 300
Emitted messages:
<<<<<<< HEAD
[  (Msg((tag(StringLit Main))(to(Address a0x1abc2342e23256abfccd))(amount(IntLit 0))(code(IntLit 7))))]
=======
[  (Msg((tag(StringLit Main))(to(Address 0x12345678901234567890123456789012345678cd))(amount(IntLit 0))(code(IntLit 4))))]
>>>>>>> de902dc3


Evalutaion complete!<|MERGE_RESOLUTION|>--- conflicted
+++ resolved
@@ -13,11 +13,7 @@
 Immutable parameters and libraries =
 { [goal -> (IntLit 500)],
   [max_block -> (BNum 199)],
-<<<<<<< HEAD
-  [owner -> (Address a0x1abc2342e23256abfccd)],
-=======
   [owner -> (Address 0x1234567890123456789012345678901234567890)],
->>>>>>> de902dc3
   [reclaimed_code -> (IntLit 9)],
   [cannot_reclaim_code -> (IntLit 8)],
   [cannot_get_funds -> (IntLit 7)],
@@ -48,11 +44,7 @@
 Immutable parameters and libraries =
 { [goal -> (IntLit 500)],
   [max_block -> (BNum 199)],
-<<<<<<< HEAD
-  [owner -> (Address a0x1abc2342e23256abfccd)],
-=======
   [owner -> (Address 0x1234567890123456789012345678901234567890)],
->>>>>>> de902dc3
   [reclaimed_code -> (IntLit 9)],
   [cannot_reclaim_code -> (IntLit 8)],
   [cannot_get_funds -> (IntLit 7)],
@@ -85,11 +77,7 @@
 Immutable parameters and libraries =
 { [goal -> (IntLit 500)],
   [max_block -> (BNum 199)],
-<<<<<<< HEAD
-  [owner -> (Address a0x1abc2342e23256abfccd)],
-=======
   [owner -> (Address 0x1234567890123456789012345678901234567890)],
->>>>>>> de902dc3
   [reclaimed_code -> (IntLit 9)],
   [cannot_reclaim_code -> (IntLit 8)],
   [cannot_get_funds -> (IntLit 7)],
@@ -122,11 +110,7 @@
 Immutable parameters and libraries =
 { [goal -> (IntLit 500)],
   [max_block -> (BNum 199)],
-<<<<<<< HEAD
-  [owner -> (Address a0x1abc2342e23256abfccd)],
-=======
   [owner -> (Address 0x1234567890123456789012345678901234567890)],
->>>>>>> de902dc3
   [reclaimed_code -> (IntLit 9)],
   [cannot_reclaim_code -> (IntLit 8)],
   [cannot_get_funds -> (IntLit 7)],
@@ -151,11 +135,7 @@
 
 [Simulated execution, step 4]
 About to handle:
-<<<<<<< HEAD
-(Msg((tag(StringLit GetFunds))(sender(Address a0x1abc2342e23256abfccd))(amount(IntLit 0))))
-=======
 (Msg((tag(StringLit GetFunds))(sender(Address 0x12345678901234567890123456789012345678cd))(amount(IntLit 0))))
->>>>>>> de902dc3
 in a Blockchain State:
 { [BLOCKNUMBER -> (BNum 200)] }.
 Success! Here's what we got:
@@ -163,11 +143,7 @@
 Immutable parameters and libraries =
 { [goal -> (IntLit 500)],
   [max_block -> (BNum 199)],
-<<<<<<< HEAD
-  [owner -> (Address a0x1abc2342e23256abfccd)],
-=======
   [owner -> (Address 0x1234567890123456789012345678901234567890)],
->>>>>>> de902dc3
   [reclaimed_code -> (IntLit 9)],
   [cannot_reclaim_code -> (IntLit 8)],
   [cannot_get_funds -> (IntLit 7)],
@@ -188,11 +164,7 @@
   [funded -> (ADTValue False()())] }
 Balance = 300
 Emitted messages:
-<<<<<<< HEAD
-[  (Msg((tag(StringLit Main))(to(Address a0x1abc2342e23256abfccd))(amount(IntLit 0))(code(IntLit 7))))]
-=======
 [  (Msg((tag(StringLit Main))(to(Address 0x12345678901234567890123456789012345678cd))(amount(IntLit 0))(code(IntLit 4))))]
->>>>>>> de902dc3
 
 
 Evalutaion complete!