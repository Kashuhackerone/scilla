
[Parsing]:
Contract module [examples/contracts/zil-game] is successfully parsed.

[Initializing libraries]:
andb, orb, negb, one_msg, no_msg, update_hash, update_timer, can_play, time_to_claim, check_validity, determine_winner, solution_submitted, time_window_missed, not_a_player, too_early_to_claim, wrong_sender_or_solution, here_is_the_reward

Libraries for [examples/contracts/zil-game] are on. All seems fine so far!

[Initializing zil-game's fields]
Success!
Contract State:
Immutable parameters and libraries =
<<<<<<< HEAD
{ [player_b -> (Address a0x5b2c2ca215dff252a2a2)],
  [player_a -> (Address a0x6a2e2ca222dff252a2f2)],
  [puzzle -> (Sha256 0xfbad56c2e23554aafccd6532ab478c6d)],
  [owner -> (Address a0x1abc23c2e23254aafccd)],
=======
{ [player_b -> (Address 0xffcdeabcde123456789012345678901234567890)],
  [player_a -> (Address 0xabcdeabcde123456789012345678901234567890)],
  [puzzle -> (Sha256 0x123456789012345678901234567890123456789012345678901234567890abcd)],
  [owner -> (Address 0x1234567890123456789012345678901234567890)],
>>>>>>> de902dc3
  [here_is_the_reward -> (IntLit 6)],
  [wrong_sender_or_solution -> (IntLit 5)],
  [too_early_to_claim -> (IntLit 4)],
  [not_a_player -> (IntLit 3)],
  [time_window_missed -> (IntLit 2)],
  [solution_submitted -> (IntLit 1)],
  [determine_winner -> <closure>],
  [check_validity -> <closure>],
  [time_to_claim -> <closure>],
  [can_play -> <closure>],
  [update_timer -> <closure>],
  [update_hash -> <closure>],
  [no_msg -> (ADTValue Nil((PrimType Message))())],
  [one_msg -> <closure>],
  [negb -> <closure>],
  [orb -> <closure>],
  [andb -> <closure>] }
Mutable fields = 
{ [player_a_hash -> (ADTValue None((PrimType Hash))())],
  [player_b_hash -> (ADTValue None((PrimType Hash))())],
  [timer -> (ADTValue None((PrimType BNum))())],
  [game_on -> (ADTValue False()())] }
Balance = 500


Evalutaion complete!<|MERGE_RESOLUTION|>--- conflicted
+++ resolved
@@ -11,17 +11,10 @@
 Success!
 Contract State:
 Immutable parameters and libraries =
-<<<<<<< HEAD
-{ [player_b -> (Address a0x5b2c2ca215dff252a2a2)],
-  [player_a -> (Address a0x6a2e2ca222dff252a2f2)],
-  [puzzle -> (Sha256 0xfbad56c2e23554aafccd6532ab478c6d)],
-  [owner -> (Address a0x1abc23c2e23254aafccd)],
-=======
 { [player_b -> (Address 0xffcdeabcde123456789012345678901234567890)],
   [player_a -> (Address 0xabcdeabcde123456789012345678901234567890)],
   [puzzle -> (Sha256 0x123456789012345678901234567890123456789012345678901234567890abcd)],
   [owner -> (Address 0x1234567890123456789012345678901234567890)],
->>>>>>> de902dc3
   [here_is_the_reward -> (IntLit 6)],
   [wrong_sender_or_solution -> (IntLit 5)],
   [too_early_to_claim -> (IntLit 4)],
